"""Callback controller"""
import logging
from abc import ABC
from abc import abstractmethod
from enum import Enum

_LOGGER = logging.getLogger(__name__)


class ModbusControllerEntity(ABC):
    """Interface implemented by entities controlled by the ModbusController"""

    @property
    @abstractmethod
    def addresses(self) -> list[int]:
        """The addresses that this entity depends on (if any)"""

    @abstractmethod
    def update_callback(self, changed_addresses: set[int]) -> None:
        """Notify listeners that the given addresses have changed"""

    @abstractmethod
    def is_connected_changed_callback(self) -> None:
        """Notify listeners that availability state of the inverter has changed"""


class RemoteControlMode(Enum):
    DISABLE = 0
    FORCE_CHARGE = 1
    FORCE_DISCHARGE = 2


class EntityRemoteControlManager(ABC):
    @property
    @abstractmethod
    def mode(self) -> RemoteControlMode:
        """Get the current mode"""

    @abstractmethod
    async def set_mode(self, value: RemoteControlMode) -> None:
        """Set the current mode"""

    @property
    @abstractmethod
    def charge_power(self) -> int | None:
        """Get the current charge power"""

    @charge_power.setter
    @abstractmethod
    def charge_power(self, value: int | None) -> None:
        """Set the charge power"""

    @property
    @abstractmethod
    def discharge_power(self) -> int | None:
        """Get the current discharge power"""

    @discharge_power.setter
    @abstractmethod
    def discharge_power(self, value: int | None) -> None:
        """Set the discharge power"""


class EntityController(ABC):
    """Interface given to entities to access the ModbusController"""

    @property
    @abstractmethod
    def is_connected(self) -> bool:
        """Returns whether the inverter is currently connected"""

    @property
    @abstractmethod
<<<<<<< HEAD
    def remote_control_manager(self) -> EntityRemoteControlManager | None:
        """Fetch the remote control manager, if any"""
=======
    def current_connection_error(self) -> str | None:
        """Returns the current connection error, or None if there is no connection error"""
>>>>>>> a3b48edf

    @abstractmethod
    def register_modbus_entity(self, listener: ModbusControllerEntity) -> None:
        """Register a modbus entity with the ModbusController"""

    @abstractmethod
    def remove_modbus_entity(self, listener: ModbusControllerEntity) -> None:
        """Removes a modbus entity from the ModbusController"""

    @abstractmethod
    async def write_register(self, address: int, value: int) -> None:
        """Write a single value to a register"""

    @abstractmethod
    async def write_registers(self, start_address: int, values: list[int]) -> None:
        """Write multiple registers"""

    @abstractmethod
    def read(self, address: int, *, signed: bool) -> int | None:
        """Fetch the last-read value for the given address, or None if none is avaiable"""<|MERGE_RESOLUTION|>--- conflicted
+++ resolved
@@ -71,13 +71,13 @@
 
     @property
     @abstractmethod
-<<<<<<< HEAD
+    def current_connection_error(self) -> str | None:
+        """Returns the current connection error, or None if there is no connection error"""
+
+    @property
+    @abstractmethod
     def remote_control_manager(self) -> EntityRemoteControlManager | None:
         """Fetch the remote control manager, if any"""
-=======
-    def current_connection_error(self) -> str | None:
-        """Returns the current connection error, or None if there is no connection error"""
->>>>>>> a3b48edf
 
     @abstractmethod
     def register_modbus_entity(self, listener: ModbusControllerEntity) -> None:
